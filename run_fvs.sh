#!/bin/bash

set -x
set -e
date
pwd
git status

nosetests tests/fv

<<<<<<< HEAD
# Run the FVs
docker exec -t host1 bash -c 'cd /code && sudo ./tests/fv/add_container.sh'
docker exec -t host1 bash -c 'cd /code && sudo ./tests/fv/add_ip.sh'
docker exec -t host1 bash -c 'cd /code && sudo ./tests/fv/arg_parsing.sh'
docker exec -t host1 bash -c 'cd /code && sudo ./tests/fv/profile_commands.sh'
docker exec -t host1 bash -c 'cd /code && sudo ./tests/fv/no_powerstrip.sh'
=======
# Run the FVs. Need to run from the /code directory since the tests expect
# to be run from the root of the codebase.
docker exec -t host1 bash -c 'cd /code && sudo ./calico_containers/tests/fv/mainline.sh'
docker exec -t host1 bash -c 'cd /code && sudo ./calico_containers/tests/fv/add_container.sh'
docker exec -t host1 bash -c 'cd /code && sudo ./calico_containers/tests/fv/add_ip.sh'
docker exec -t host1 bash -c 'cd /code && sudo ./calico_containers/tests/fv/arg_parsing.sh'
docker exec -t host1 bash -c 'cd /code && sudo ./calico_containers/tests/fv/profile_commands.sh'
docker exec -t host1 bash -c 'cd /code && sudo ./calico_containers/tests/fv/no_powerstrip.sh'
docker exec -t host1 bash -c 'cd /code && sudo ./calico_containers/tests/fv/diags.sh'
>>>>>>> da0a49ea

docker exec -t host1 bash -c 'docker rm -f $(docker ps -qa) ; \
                              docker rmi $(docker images -qa)' || true
docker rm -f host1 || true

echo "All tests have passed."<|MERGE_RESOLUTION|>--- conflicted
+++ resolved
@@ -6,16 +6,8 @@
 pwd
 git status
 
-nosetests tests/fv
+nosetests calico_containers/tests/fv
 
-<<<<<<< HEAD
-# Run the FVs
-docker exec -t host1 bash -c 'cd /code && sudo ./tests/fv/add_container.sh'
-docker exec -t host1 bash -c 'cd /code && sudo ./tests/fv/add_ip.sh'
-docker exec -t host1 bash -c 'cd /code && sudo ./tests/fv/arg_parsing.sh'
-docker exec -t host1 bash -c 'cd /code && sudo ./tests/fv/profile_commands.sh'
-docker exec -t host1 bash -c 'cd /code && sudo ./tests/fv/no_powerstrip.sh'
-=======
 # Run the FVs. Need to run from the /code directory since the tests expect
 # to be run from the root of the codebase.
 docker exec -t host1 bash -c 'cd /code && sudo ./calico_containers/tests/fv/mainline.sh'
@@ -24,8 +16,6 @@
 docker exec -t host1 bash -c 'cd /code && sudo ./calico_containers/tests/fv/arg_parsing.sh'
 docker exec -t host1 bash -c 'cd /code && sudo ./calico_containers/tests/fv/profile_commands.sh'
 docker exec -t host1 bash -c 'cd /code && sudo ./calico_containers/tests/fv/no_powerstrip.sh'
-docker exec -t host1 bash -c 'cd /code && sudo ./calico_containers/tests/fv/diags.sh'
->>>>>>> da0a49ea
 
 docker exec -t host1 bash -c 'docker rm -f $(docker ps -qa) ; \
                               docker rmi $(docker images -qa)' || true
