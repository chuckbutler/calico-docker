import sh
from sh import docker
from functools import partial
from subprocess import check_output, CalledProcessError, STDOUT
from calico_containers.tests.st import utils

from utils import get_ip, retry_until_success
<<<<<<< HEAD
=======
from workload import Workload
from network import DockerNetwork
>>>>>>> f4627a79


CALICO_DRIVER_SOCK = "/usr/share/docker/plugins/calico.sock"

class DockerHost(object):
    """
    A host container which will hold workload containers to be networked by
    Calico.
    """
    def __init__(self, name, start_calico=True, dind=True):
        self.name = name
        self.dind = dind

        # This variable is used to assert on destruction that this object was
        # cleaned up.  If not used as a context manager, users of this object
        self._cleaned = False

        if dind:
            # Since `calicoctl node` doesn't fix ipv6 forwarding and module
            # loading, we must manually fix it
            # try:
            #     self.calicoctl("checksystem --fix 2>&1")
            # except CalledProcessError as err:
            #     print "%s \nReturned: %s\nRC: %d\n" % (err.cmd,
            #                                            err.output,
            #                                            err.returncode)

            docker.rm("-f", self.name, _ok_code=[0, 1])
            pwd = sh.pwd().stdout.rstrip()
            docker.run("--privileged", "-v", pwd+":/code", "--name", self.name,
                       "-tid", "calico/dind")
            self.ip = docker.inspect("--format", "{{ .NetworkSettings.IPAddress }}",
                                     self.name).stdout.rstrip()

            self.ip6 = docker.inspect("--format",
                                      "{{ .NetworkSettings."
                                      "GlobalIPv6Address }}",
                                      self.name).stdout.rstrip()

            # Make sure docker is up
            docker_ps = partial(self.execute, "docker ps")
            retry_until_success(docker_ps, ex_class=CalledProcessError)
            self.execute("docker load --input /code/calico_containers/calico-node.tar && "
                         "docker load --input /code/calico_containers/busybox.tar")
        else:
            self.ip = utils.get_ip()

        if start_calico:
            self.start_calico_node()
            self.assert_driver_up()

    def execute(self, command, **kwargs):
        """
        Pass a command into a host container.
        """
        etcd_auth = "ETCD_AUTHORITY=%s:2379 " % get_ip()
        # Export the environment, in case the command has multiple parts, e.g.
        # use of | or ;
        command = "export %s; %s" % (etcd_auth, command)

        if self.dind:
            # TODO - work out what was wrong with the bash -s approach and fix
            command = command.replace('\'', '\'"\'"\'')
            command = "docker exec -it %s bash -c '%s'" % (self.name,
                                                              command)
        try:
            output = check_output(command, shell=True, stderr=STDOUT)
        except CalledProcessError as e:
            print "Command failed with:\n%s" % e.output
            raise e
        else:
            return output

    def calicoctl(self, command, **kwargs):
        """
        Convenience function for abstracting away calling the calicoctl
        command.
        """
        if self.dind:
            calicoctl = "/code/dist/calicoctl %s"
        else:
            calicoctl = "dist/calicoctl %s"
        return self.execute(calicoctl % command, **kwargs)

    def start_calico_node(self):
        """
        Start calico in a container inside a host by calling through to the
        calicoctl node command.
        """
        args = ['node', '--ip=%s' % self.ip]
        if self.ip6:
            args.append('--ip6=%s' % self.ip6)
        cmd = ' '.join(args)
        self.calicoctl(cmd)

    def assert_driver_up(self):
        """
        Check that Calico Docker Driver is up by checking the existence of
        the unix socket.
        """
        sock_exists = partial(self.execute,
                              "[ -e %s ]" % CALICO_DRIVER_SOCK)
        retry_until_success(sock_exists, ex_class=CalledProcessError)

    def remove_containers(self):
        """
        Remove all containers running on this host.

        Useful for test shut down to ensure the host is cleaned up.
        :return: None
        """
        # TODO: only remove ST created containers for non-dind.
        cmd = "docker rm -f $(docker ps -qa) ; docker rmi $(docker images -qa)"
        ok_codes = [0,
                    1,  # docker: "rm" requires a minimum of 1 argument.
                    127,  # '"docker": no command found'
                    255,  # '"bash": executable file not found in $PATH'
                    ]
        try:
            self.execute(cmd)
        except CalledProcessError as err:
            if err.returncode not in ok_codes:
                raise

    def __enter__(self):
        return self

    def __exit__(self, exc_type, exc_val, exc_tb):
        """
        Exit the context of this host.
        :return: None
        """
        self.cleanup()

    def cleanup(self):
        """
        Clean up this host, including removing any containers is created.  This
        is necessary especially for Docker-in-Docker so we don't leave dangling
        volumes.
        :return:
        """
        self.remove_containers()
        if self.dind:
            # For docker in docker we also need to remove the outer container.
            docker.rm("-f", self.name, _ok_code=[0, 1])
        self._cleaned = True

    def __del__(self):
        """
        This destructor asserts this object was cleaned up before being GC'd.

        Why not just clean up?  This object is used in test scripts and we
        can't guarantee that GC will happen between test runs.  So, un-cleaned
        objects may result in confusing behaviour since this object manipulates
        Docker containers running on the system.
        :return:
        """
<<<<<<< HEAD
        assert self._cleaned
=======
        assert self._cleaned

    def create_workload(self, name, ip=None, image="busybox", network=None):
        """
        Create a workload container inside this host container.
        """
        return Workload(self, name, ip=ip, image=image, network=network)

    def create_network(self, name, driver="calico"):
        """
        Create a Docker network using this host.

        :param name: The name of the network.  This must be unique per cluster
        and it the user-facing identifier for the network.  (Calico itself will
        get a UUID for the network via the driver API and will not get the
        name).
        :param driver: The name of the network driver to use.  (The Calico
        driver is the default.)
        :return: A DockerNetwork object.
        """
        return DockerNetwork(self, name, driver=driver)
>>>>>>> f4627a79
<|MERGE_RESOLUTION|>--- conflicted
+++ resolved
@@ -5,11 +5,8 @@
 from calico_containers.tests.st import utils
 
 from utils import get_ip, retry_until_success
-<<<<<<< HEAD
-=======
 from workload import Workload
 from network import DockerNetwork
->>>>>>> f4627a79
 
 
 CALICO_DRIVER_SOCK = "/usr/share/docker/plugins/calico.sock"
@@ -167,9 +164,6 @@
         Docker containers running on the system.
         :return:
         """
-<<<<<<< HEAD
-        assert self._cleaned
-=======
         assert self._cleaned
 
     def create_workload(self, name, ip=None, image="busybox", network=None):
@@ -190,5 +184,4 @@
         driver is the default.)
         :return: A DockerNetwork object.
         """
-        return DockerNetwork(self, name, driver=driver)
->>>>>>> f4627a79
+        return DockerNetwork(self, name, driver=driver)